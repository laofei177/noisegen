--- conflicted
+++ resolved
@@ -33,11 +33,7 @@
             A = 1
 
         if psd is 'white':
-<<<<<<< HEAD
-            self.psd = A * np.ones(self.n_frequencies)
-=======
             self.psd = A*np.ones(self.n_frequencies)
->>>>>>> f43b6490
         elif psd is 'pink':
             assert f_ir is not None
             cutoff_idx = np.sum(self.positive_frequencies < f_ir)
